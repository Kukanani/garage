# flake8: noqa
import gc
import unittest

import tensorflow as tf
from dm_control.suite import ALL_TASKS

<<<<<<< HEAD
=======
from garage.envs.dm_control import DmControlEnv
from garage.misc import ext
>>>>>>> 77714c38
import garage.misc.logger as logger
from garage.envs.dm_control import DmControlEnv
from garage.misc.logger.tensorboard_output import TensorBoardOutput


class TfTestCase(unittest.TestCase):
    def setUp(self):
        self.sess = tf.Session()
        self.sess.__enter__()

    def tearDown(self):
        self.sess.close()
        del self.sess
        gc.collect()


class TfGraphTestCase(unittest.TestCase):
    def setUp(self):
        self.graph = tf.Graph()
        self.sess = tf.Session(graph=self.graph)
        self.sess.__enter__()
<<<<<<< HEAD
        logger._tensorboard = TensorBoardOutput()
=======
        logger.reset()
        ext.set_seed(1)
>>>>>>> 77714c38

    def tearDown(self):
        self.sess.close()
        # These del are crucial to prevent ENOMEM in the CI
        # b/c TensorFlow does not release memory explicitly
        del self.graph
        del self.sess
        gc.collect()


class DmParameterizedTestCase(unittest.TestCase):
    def __init__(self, method_name='runTest', param=ALL_TASKS[0]):
        super().__init__(method_name)
        self.env = DmControlEnv(domain_name=param[0], task_name=param[1])

    @staticmethod
    def parameterize(child_class, param=None):
        testloader = unittest.TestLoader()
        testnames = testloader.getTestCaseNames(child_class)
        suite = unittest.TestSuite()
        for name in testnames:
            suite.addTest(child_class(name, param=param))
        return suite<|MERGE_RESOLUTION|>--- conflicted
+++ resolved
@@ -2,16 +2,12 @@
 import gc
 import unittest
 
+from dm_control.suite import ALL_TASKS
 import tensorflow as tf
-from dm_control.suite import ALL_TASKS
 
-<<<<<<< HEAD
-=======
 from garage.envs.dm_control import DmControlEnv
 from garage.misc import ext
->>>>>>> 77714c38
 import garage.misc.logger as logger
-from garage.envs.dm_control import DmControlEnv
 from garage.misc.logger.tensorboard_output import TensorBoardOutput
 
 
@@ -31,12 +27,8 @@
         self.graph = tf.Graph()
         self.sess = tf.Session(graph=self.graph)
         self.sess.__enter__()
-<<<<<<< HEAD
-        logger._tensorboard = TensorBoardOutput()
-=======
-        logger.reset()
+        logger.reset_output(TensorBoardOutput())
         ext.set_seed(1)
->>>>>>> 77714c38
 
     def tearDown(self):
         self.sess.close()
